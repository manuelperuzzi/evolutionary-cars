% !TeX spellcheck = it_IT
\documentclass[a4paper,12pt]{article}

\usepackage{alltt, fancyvrb, url}
\usepackage{graphicx}
\usepackage{algorithmic}
\usepackage[utf8]{inputenc}
\usepackage{titling}
\usepackage{fancyhdr}
\usepackage{fontenc}
\usepackage{amsmath,mathtools,algorithm}
\usepackage{amssymb}
\usepackage{longtable}
\usepackage{setspace}
\usepackage{listings}
\usepackage{color}
\usepackage{eurosym}
\usepackage{array}
\usepackage[referable]{threeparttablex}
\usepackage{pifont}
\usepackage{siunitx}

\newcommand{\cmark}{\ding{51}}
\newcommand{\xmark}{\ding{55}}

\usepackage[italian,hidelinks]{hyperref}

\usepackage[italian]{babel}
\usepackage[italian]{cleveref}


\pretitle{%
	\begin{center}
		\LARGE
	}
\posttitle{\end{center}}


\title{\vspace{-5em}\Huge \textbf{Evolutionary Cars}
}
\author{
	Gabriele Graffieti \\ \small \url{gabriele.graffieti@studio.unibo.it}
	\vspace{15pt}
	\\
	Alfredo Maffi \\ \small \url{alfredo.maffi@studio.unibo.it}
	\vspace{15pt}
	\\
	Manuel Peruzzi \\ \small \url{manuel.peruzzi@studio.unibo.it}
}

\date{}

\begin{document}

\maketitle
\pagenumbering{arabic}
\tableofcontents
\newpage

\section{Introduzione}

Questo documento è la relazione del progetto Evolutionary Cars, realizzato per il corso di Sistemi Intelligenti Robotici, erogato dalla facoltà di Ingegneria e Scienze Informatiche dell'Università di Bologna (A.A. 2017/2018).

\section{Stato dell'arte}

\section{Architettura} \label{architecture}
In questa sezione verrà illustrata l'architettura generale del sistema. La progettazione è stata effettuata in modo da isolare gli aspetti chiave da quelli relativi all'ambiente di esecuzione. Di conseguenza, il sistema risulta suddiviso in due sottoparti principali: \emph{core} e ambiente di esecuziuito. D'altro canto, la parte relativa all'ambiente di esecuzione si rivela necessaria per permettere al sistema di adattarsi ed essere eseguito in un certo ambiente, sia esso reale o virtuale. Segue una breve descrizione dei componenti del sistema.
\begin{description}
	\item[Driver Agent]: entità preposta alla guida di un'auto. Indipendentemente dall'implementazione e dalla natura del veicolo, determina la potenza del motore e la direzione di sterzata dello stesso, a partire dalle informazioni relative alla distanza dai muri del tracciato. Ogni decisione che incide sul movimento dell'auto è determinata da una rete neurale interna, i cui pesi sono regolati in modo da aderire al genotipo dell'agente.
	\item[Neural Network]: rete neurale feedforward utilizzata per pilotare un'auto. Riceve in input cinque valori di prossimità, che descrivono lo stato dell'auto in relazione ai muri del tracciato, e produce in output forza motore e direzione dello spostamento successivo. I pesi della rete sono inizialmente definiti in modo casuale, per poi essere adattati in corso d'opera in seguito all'evoluzione del genotipo corrispondente.
	\item[Genotype]: insieme di informazioni che contraddistinguono il comportamento di un'auto da un'altro. In particolare, contiene i pesi da assegnare alla \emph{neural network} di un particolare agente.
	\item[Genetic Algorithm]: algoritmo finalizzato all'evoluzione dei genotipi da una generazione alla successiva. Si compone delle fasi di selezione, crossover e mutazione, che saranno discusse nel dettaglio in \autoref{evolution}.
	\item[Controller]: può essere definito come il collante tra le parti di core e simulazione del sistema. Si occupa inizialmente di istanziare l'algoritmo genetico ed un insieme di driver agent. È responsabile dell'avvio del processo di \emph{evaluation} dei genotipi, interagendo con un componente relativo alla gestione della parte di simulazione. Al termine di tale processo viene notificato, in modo da poter poi provvedere all'avvio della fase di evoluzione, interagendo con l'algoritmo genetico.
\end{description}
In \autoref{architecture-diagram} è illustrato un diagramma che descrive, in maniera informale, l'architettura del sistema. Per quanto riguarda la parte relativa all'ambiente di esecuzione, in \autoref{simulation} verrà proposta un'infrastruttura per effettuare una simulazione del sistema.

\begin{figure}[H]
	\centering
	\includegraphics[width=130mm]{./img/architecture.png}
	\caption{Diagramma informale che rappresenta le relazioni tra i componenti che formano l'architettura del sistema. Nella notazione utilizzata, le frecce tratteggiate indicano una notifica dell'avvenimento di un certo evento, a differenza delle frecce continue che si riferiscono a relazioni di dipendenza. Nel diagramma sono rappresentati solamente i componenti relativi alla parte \emph{core} del sistema; quelli relativi all'ambiente di esecuzione non sono trattati in questo diagramma e sono, perciò, stati collassati nel blocco \emph{Execution Environment}.  \label{architecture-diagram}}
\end{figure}

\section{Evoluzione} \label{evolution}
In questa sezione verrà illustrata più nel dettaglio la parte inerente all'evoluzione del sistema, e al conseguente algoritmo genetico utilizzato. Molte scelte fatte si basano sul progetto \emph{Applying Evolutionary Artificial Neural Networks} \cite{arztRepo}, che è stato preso come punto di riferimento e come base per il nostro elaborato. Come accennato in precedenza la fase di evoluzione si divide in tre sottofasi distinte: \emph{selezione}, \emph{incrocio} (o \emph{crossover}) e \emph{mutazione}. Prima di procedere all'illustrazione di tali fasi, però, è necessario introdurre i parametri da noi utilizzati per valutare la bontà di un genotipo, e di conseguenza la sua fitness.
\subsection{Evaluation e Fitness}
L'\emph{evaluation} rappresenta la bontà di un genotipo alla fine della fase di valutazione, ovvero, nel nostro caso, quanto bene la macchina è riuscita ad evitare i muri. Esso viene calcolato sulla base della distanza percorsa dalla macchina, prendendo come origine il punto da cui essa parte all'inizio della fase di valutazione. Più una macchina farà strada prima di collidere contro un muro, maggiore sarà l'\emph{evaluation} del suo genoma. 

La fitness può essere calcolata in molti modi diversi, o addirittura fatta coincidere con l'\emph{evaluation}. L'approccio da noi scelto consiste nel calcolare la fitness come rapporto tra l'\emph{evaluation} di un individuo e l'\emph{evaluation} media della generazione. 
\begin{equation}
	fitness_i = \frac{evaluation_i}{\overline{ev}}, \hspace{2em} \overline{ev} = \frac{\sum_{j = 0}^{n} evaluation_j }{n}
\end{equation}
In questo modo la fitness di un individuo sarà maggiore di uno se la sua \emph{evaluation} è superiore alla media di tale generazione, ed inferiore nel caso contrario. Ciò è necessario per il metodo di selezione utilizzato, illustrato di seguito.
\subsection{Selezione}
La fase di selezione, prendendo spunto da \cite{arztRepo}, avviene creando una generazione intermedia di potenziali ``\emph{genitori}'', che poi, riproducendosi tra loro, daranno vita ad una nuova generazione. Il metodo utilizzato per la creazione della generazione intermedia si basa sull'\emph{elitismo}, in modo che solamente gli individui migliori possano generare la nuova popolazione. In aggiunta a ciò, per mantenere una differenziazione genetica più elevata, vengono aggiunti alcuni genotipi di individui scelti in modo casuale.  

Come prima cosa vengono aggiunti alla generazione intermedia tutti i genotipi degli individui con fitness maggiore di uno (ovvero con \emph{evaluation} superiore alla media), in modo proporzionale al loro valore di fitness. Ciò significa che il genotipo di un individuo sarà inserito nella generazione intermedia tante volte quanto è il suo valore di fitness troncato all'intero. Ad esempio, se un individuo ha fitness 3.247, il suo genotipo sarà inserito nella generazione intermedia $\lfloor3.247\rfloor = 3$ volte. 

Dopo questa prima selezione per elitismo, ne viene fatta un'altra, in modo casuale. Come detto in precedenza ciò è utile per mantenere i genomi differenziati tra loro, e consente di esplorare strade che il solo elitismo non troverebbe. Il metodo utilizzato è il \emph{reminder stochastic sampling}, ed i genotipi da inserire nella generazione intermedia sono scelti nel seguente modo. Sia $r$ un numero casuale tra zero e uno, e $f = fitness_i - \lfloor fitness_i \rfloor$, ovvero la parte frazionaria della fitness. Se $r < f$ allora il genotipo viene inserito nella generazione intermedia.

Notare come la popolazione intermedia ottenuta dopo la fare di selezione non ha dimensione fissa. Essa ha l'unico vincolo di contenere almeno due genotipi, in modo che ci sia sempre una coppia per la successiva fase di riproduzione.
\subsection{Crossover} \label{crossover}
Una volta ottenuta la popolazione intermedia di potenziali ``\emph{genitori}'' essi devono essere incrociati tra loro, per ottenere la nuova generazione. L'operatore di crossover da noi scelto è l'\emph{uniform crossover}, in cui ogni singolo gene è scelto dai due genitori in modo indipendente dagli altri. 

Per prima cosa vengono selezionati, in modo casuale, i due genitori dalla popolazione intermedia. Ogni coppia così selezionata produce due figli nel modo seguente: 
\begin{enumerate}
	\item Siano parent\textsubscript{1} e parent\textsubscript{2} i due genitori e offspring\textsubscript{1} e offspring\textsubscript{2} i due discendenti.
	\item Sia $p_{cross}$, tra zero ed uno, la probabilità di crossover.
	\item Per ogni gene all'interno dei genotipi si estrae un numero casuale $r$, tra zero ed uno. Se $r < p_{cross}$ allora avviene il crossover, e offspring\textsubscript{1} eredita il gene da parent\textsubscript{2}, mentre offspring\textsubscript{2} lo eredita da parent\textsubscript{1}. In caso contrario offspring\textsubscript{1} eredita il gene da parent\textsubscript{1}, e offspring\textsubscript{2} lo eredita da parent\textsubscript{2}.
	\item Una volta fatto ciò per ogni gene nel genotipo, si inseriscono i due nuovi genomi nella nuova generazione, uno per volta, fino a raggiungere la dimensione desiderata. 
\end{enumerate}
Durante prove sperimentali abbiamo notato come, spesso, un genoma molto buono vada perso nella generazione successiva, vanificando di conseguenza i progressi fatti fino a quel momento. Per risolvere tale problematica abbiamo leggermente modificato il metodo proposto in precedenza, inserendo nella nuova generazione i genotipi degli $m$ individui con la migliore fitness della generazione precedente.
\subsection{Mutazione} \label{mutazione}
Dopo la composizione della nuova generazione i genotipi dei nuovi individui vengono mutati. La mutazione, all'interno di un genotipo, viene eseguita gene per gene, su basi probabilistiche. Di seguito è riportato lo psedocodice dell'algoritmo di mutazione:
\begin{enumerate}
	\item Sia $p_{gt}$ la probabilità, tra zero e uno, che un genotipo sia selezionato per la mutazione dei sui geni. Sia $p_{gn}$ la probabilità, tra zero e uno, che un gene sia mutato. Infine sia $mut_{max}$ il massimo livello di mutazione di un gene (un gene può essere mutato di massimo $\pm mut_{max}$).
	\item Per ogni genotipo nella nuova generazione viene estratto un numero random $r_1$ tra zero ed uno. Se $r_1 < p_{gt}$ allora il genotipo è selezionato per la mutazione, altrimenti non viene mutato.
	\item Per ogni gene dei genotipi selezionati al passo 2. viene estratto un numero casuale $r_2$ tra zero ed uno. Se $r_2 < p_{gn}$ il gene viene mutato, di una quantità pari a $r_3 \cdot (mut_{max} \cdot 2) - mut_{max}$, dove $r_3$ è un numero casuale tra zero ed uno. Tale quantità viene aggiunta al valore del gene. Nel nostro caso non c'è un limite al valore che i geni possono assumere. 
\end{enumerate}
In \autoref{crossover}, per fare in modo di non perdere i progressi fatti dalle generazioni precedenti, i genotipi degli $m$ individui migliori venivano direttamente passati nella generazione successiva. Essi non devono quindi venire mutati. Per tale motivo l'algoritmo per la mutazione proposto in precedenza non viene eseguito per i primi $m$ genotipi nella nuova generazione, che non saranno perciò mutati.
\subsection{Valori dei parametri}
In questa sezione verranno esplicitati i valori dei parametri dell'algoritmo genetico precedentemente illustrato. Tali parametri sono stati utilizzati per le prove sperimentali, descritte in \autoref{risultati}. Il valore di tali parametri non è stato sperimentalmente ricavato tramite \emph{fine tuning}, e perciò non necessariamente rappresentano i migliori valori possibili. La maggior parte di tali valori sono stati ricavati da quelli utilizzati in \cite{arztRepo}, o tramite alcuni semplici test sperimentali.

\begin{center}
	\begin{tabular}{| m{2.5cm} | m{6cm} | m{2cm} |}
		\hline
		\textbf{Parametro} & \textbf{Commento}& \textbf{Valore} \\ \hline
		$p_{cross}$ & Probabilità di crossover tra i geni di due genitori (vedi \autoref{crossover})  & $0.6$ \\ \hline
		$p_{gt}$ & Probabilità che un genotipo sia selezionato per la mutazione* (vedi \autoref{mutazione})  & $1.0$ \\ \hline
		$p_{gn}$ & Probabilità che un singolo gene sia mutato (vedi \autoref{mutazione})  & $0.3$ \\ \hline
		$mut_{max}$ & Massimo valore di cui può essere mutato un gene (vedi \autoref{mutazione})  & $\pm 2$ \\ \hline
		$m$ & Numero dei genotipi migliori che vengono passati direttamente nella generazione successiva (vedi \autoref{crossover})  & $1$ \\ \hline
	\end{tabular}
	\begin{tablenotes}
		*Gli $m$ genotipi migliori della generazione precedente non vengono mai mutati.
	\end{tablenotes}
\end{center} 

\section{Simulazione} \label{simulation}
% bisogna spiegare perchè l'evaluation è fatta da un componente della simulazione e non da uno del core
% oltre all'evaluation, bisogna spiegare anche il timeout
L'architettura illustrata in \autoref{architecture} mette in evidenza i componenti principali del sistema. Come anticipato, per completare l'architettura si rivela necessaria l'aggiunta di ulteriori componenti, dipendenti dall'ambiente di esecuzione. Nel progetto in esame, si è scelto di simulare l'ambiente di esecuzione attraverso l'utilizzo di un motore grafico. Il blocco \emph{Execution Environment}, presente in \autoref{architecture-diagram}, è stato raffinato nei seguenti componenti.
\begin{description}
	\item[Car]: rappresenta un'auto. È equipaggiata con cinque sensori di prossimità in grado di percepire la distanza da eventuali ostacoli o muri. Più nello specifico, ogni sensore è posizionato secondo una certa angolazione rispetto all'asse dell'auto, da \ang{-60} fino a \ang{+60}. In questo modo è possibile effettuare una completa operazione di \emph{sensing} nella zona frontale rispetto al veicolo. Ogni auto è associata ad un \emph{Driver Agent}, al quale deve inoltrare i valori rilevati dai sensori per ottenere indicazioni sullo spostamento da effettuare. Se dai sensori viene rilevata una collisione con i muri del tracciato, l'auto si ferma immediatamente, notificando il \emph{Race Manager}.
	\item[Race Manager]: è il componente dedito all'esecuzione della fase di \emph{evaluation} di ogni generazione dell'algoritmo genetico. Più nel dettaglio, all'avvio ha il compito di creare auto e tracciato, mentre durante l'evaluation è responsabile del controllo dello stato di ogni auto. All'inizio di ogni iterazione, si occupa del riposizionamento di ogni auto all'inizio del tracciato. Al termine dell'iterazione, ovvero quando tutte le macchine hanno segnalato una collisione o hanno terminato il tracciato, provvede ad assegnare una valutazione al genotipo corrispondente ad ogni auto e a notificare il \emph{Controller}.
	\item[Track]: rappresenta il tracciato, circondato da muri, sul quale si muovono le auto. Su di esso sono disposti dei \emph{checkpoint}, utilizzabili per effettuare l'evaluation del genotipo di ogni auto. I checkpoint sono posizionati, in maniera uniforme, per tutta la lunghezza del tracciato. Il raggiungimento dell'ultimo di essi sancisce il completamento del tracciato.
\end{description}
I componenti appena descritti sono rappresentati in \autoref{simulation-diagram}, insieme all'architettura generale del sistema. Per quanto riguarda la fase di valutazione dei genotipi, si sono adottate come riferimento le indicazioni presenti in \autoref{evolution}. Siccome nel calcolo dell'\emph{evaluation} l'unica dimensione presa in considerazione è la distanza percorsa dalle auto, si è rivelato necessario aggiungere anche un vincolo temporale ad ogni iterazione. Seguendo questo approccio, è stato assegnato un timeout ad ogni auto, ovvero un tempo massimo per raggiungere il checkpoint successivo. Il timeout viene resettato al raggiungimento di ogni checkpoint e una sua scadenza significa che l'auto in questione non sta effettuando alcun progresso nel tracciato e quindi deve essere fermata. In questo modo, si evita che le auto rimangano in corsa pur stando ferme in un punto, forzandole a progredire nel tracciato. Il controllo relativo ai timeout è gestito dal componente \emph{Race Manager}.

\begin{figure}[H]
	\centering
	\includegraphics[width=130mm]{./img/architecture-simulation.png}
	\caption{Diagramma informale che rappresenta le relazioni tra i componenti che formano l'architettura del sistema. Nella notazione utilizzata, le frecce tratteggiate indicano una notifica dell'avvenimento di un certo evento, a differenza delle frecce continue che si riferiscono a relazioni di dipendenza. Nel diagramma i componenti caratterizzati da un colore più scuro sono quelli relativi alla simulazione, distinguibili dai restanti che costituiscono invece il \emph{core} del sistema.  \label{simulation-diagram}}
\end{figure}

<<<<<<< HEAD
\section{Risultati} \label{risultati}
=======
In questa sezione è stata proposta una possibile architettura per la parte del sistema relativa all'ambiente di esecuzione. L'implementazione dei componenti relativi alla parte dell'ambiente di esecuzione non può essere sviluppata in maniera generale, ma contiene, necessariamente, dei riferimenti all'ambiente stesso. In questo progetto l'ambiente di esecuzione è stato simulato tramite l'utilizzo del motore grafico \emph{Godot}\footnote{\url{https://godotengine.org/}}. Nel caso si voglia adottare un differente ambiente di esecuzione, sia reale che simulato, sarà sufficiente variare l'implementazione dei componenti \emph{Car}, \emph{Race Manager} e \emph{Track} in modo da adattarli all'ambiente scelto. Non sarà necessario apportare modifiche al \emph{core}, a patto che vengano preservate le interazioni tra le due parti del sistema, descritte nell'architettura in \autoref{architecture}.

\section{Risultati}
>>>>>>> a3bb462d

\section{Conclusioni}

\newpage
\begin{thebibliography}{1}
	\bibitem{arztRepo}{Samuel Arzt, \emph{Applying Evolutionary Artificial Neural Networks} \\ URL:  \url{https://github.com/ArztSamuel/Applying_EANNs}\\ Ultima visita: 8 Luglio 2018}
	
	\bibitem{ref_paper} António Carlos Gomes Rodrigues Marques Simões, {\em Automatic vehicle classification using appearance based features}, 2015.
	
\end{thebibliography}

\end{document}<|MERGE_RESOLUTION|>--- conflicted
+++ resolved
@@ -152,13 +152,9 @@
 	\caption{Diagramma informale che rappresenta le relazioni tra i componenti che formano l'architettura del sistema. Nella notazione utilizzata, le frecce tratteggiate indicano una notifica dell'avvenimento di un certo evento, a differenza delle frecce continue che si riferiscono a relazioni di dipendenza. Nel diagramma i componenti caratterizzati da un colore più scuro sono quelli relativi alla simulazione, distinguibili dai restanti che costituiscono invece il \emph{core} del sistema.  \label{simulation-diagram}}
 \end{figure}
 
-<<<<<<< HEAD
-\section{Risultati} \label{risultati}
-=======
 In questa sezione è stata proposta una possibile architettura per la parte del sistema relativa all'ambiente di esecuzione. L'implementazione dei componenti relativi alla parte dell'ambiente di esecuzione non può essere sviluppata in maniera generale, ma contiene, necessariamente, dei riferimenti all'ambiente stesso. In questo progetto l'ambiente di esecuzione è stato simulato tramite l'utilizzo del motore grafico \emph{Godot}\footnote{\url{https://godotengine.org/}}. Nel caso si voglia adottare un differente ambiente di esecuzione, sia reale che simulato, sarà sufficiente variare l'implementazione dei componenti \emph{Car}, \emph{Race Manager} e \emph{Track} in modo da adattarli all'ambiente scelto. Non sarà necessario apportare modifiche al \emph{core}, a patto che vengano preservate le interazioni tra le due parti del sistema, descritte nell'architettura in \autoref{architecture}.
 
-\section{Risultati}
->>>>>>> a3bb462d
+\section{Risultati} \label{risultati}
 
 \section{Conclusioni}
 
